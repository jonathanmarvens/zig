const std = @import("std.zig");
const builtin = @import("builtin");
const io = std.io;
const fs = std.fs;
const mem = std.mem;
const debug = std.debug;
const panic = std.debug.panic;
const assert = debug.assert;
const log = std.log;
const ArrayList = std.ArrayList;
const StringHashMap = std.StringHashMap;
const Allocator = mem.Allocator;
const Target = std.Target;
const process = std.process;
const EnvMap = std.process.EnvMap;
const fmt_lib = std.fmt;
const File = std.fs.File;
const Sha256 = std.crypto.hash.sha2.Sha256;
const Build = @This();

pub const Cache = @import("Build/Cache.zig");
pub const Step = @import("Build/Step.zig");
pub const Module = @import("Build/Module.zig");

/// Shared state among all Build instances.
graph: *Graph,
install_tls: TopLevelStep,
uninstall_tls: TopLevelStep,
allocator: Allocator,
user_input_options: UserInputOptionsMap,
available_options_map: AvailableOptionsMap,
available_options_list: ArrayList(AvailableOption),
verbose: bool,
verbose_link: bool,
verbose_cc: bool,
verbose_air: bool,
verbose_llvm_ir: ?[]const u8,
verbose_llvm_bc: ?[]const u8,
verbose_cimport: bool,
verbose_llvm_cpu_features: bool,
reference_trace: ?u32 = null,
invalid_user_input: bool,
default_step: *Step,
top_level_steps: std.StringArrayHashMapUnmanaged(*TopLevelStep),
install_prefix: []const u8,
dest_dir: ?[]const u8,
lib_dir: []const u8,
exe_dir: []const u8,
h_dir: []const u8,
install_path: []const u8,
sysroot: ?[]const u8 = null,
search_prefixes: std.ArrayListUnmanaged([]const u8),
libc_file: ?[]const u8 = null,
installed_files: ArrayList(InstalledFile),
/// Path to the directory containing build.zig.
build_root: Cache.Directory,
cache_root: Cache.Directory,
zig_lib_dir: ?LazyPath,
pkg_config_pkg_list: ?(PkgConfigError![]const PkgConfigPkg) = null,
args: ?[][]const u8 = null,
debug_log_scopes: []const []const u8 = &.{},
debug_compile_errors: bool = false,
debug_pkg_config: bool = false,
/// Number of stack frames captured when a `StackTrace` is recorded for debug purposes,
/// in particular at `Step` creation.
/// Set to 0 to disable stack collection.
debug_stack_frames_count: u8 = 8,

/// Experimental. Generate a compile_commands.json file.
enable_compdb: bool = false,
/// Experimental. Use system Darling installation to run cross compiled macOS build artifacts.
enable_darling: bool = false,
/// Use system QEMU installation to run cross compiled foreign architecture build artifacts.
enable_qemu: bool = false,
/// Darwin. Use Rosetta to run x86_64 macOS build artifacts on arm64 macOS.
enable_rosetta: bool = false,
/// Use system Wasmtime installation to run cross compiled wasm/wasi build artifacts.
enable_wasmtime: bool = false,
/// Use system Wine installation to run cross compiled Windows build artifacts.
enable_wine: bool = false,
/// After following the steps in https://github.com/ziglang/zig/wiki/Updating-libc#glibc,
/// this will be the directory $glibc-build-dir/install/glibcs
/// Given the example of the aarch64 target, this is the directory
/// that contains the path `aarch64-linux-gnu/lib/ld-linux-aarch64.so.1`.
glibc_runtimes_dir: ?[]const u8 = null,

/// Deprecated. Use `b.graph.host`.
host: ResolvedTarget,

dep_prefix: []const u8 = "",

modules: std.StringArrayHashMap(*Module),

named_writefiles: std.StringArrayHashMap(*Step.WriteFile),
/// A map from build root dirs to the corresponding `*Dependency`. This is shared with all child
/// `Build`s.
initialized_deps: *InitializedDepMap,
/// The hash of this instance's package. `""` means that this is the root package.
pkg_hash: []const u8,
/// A mapping from dependency names to package hashes.
available_deps: AvailableDeps,

<<<<<<< HEAD
compdb_entries_dir: ?[]const u8 = null,

compdb_entry_paths_set: ?*StringHashMap(void) = null,
=======
release_mode: ReleaseMode,

pub const ReleaseMode = enum {
    off,
    any,
    fast,
    safe,
    small,
};

/// Shared state among all Build instances.
/// Settings that are here rather than in Build are not configurable per-package.
pub const Graph = struct {
    arena: Allocator,
    system_library_options: std.StringArrayHashMapUnmanaged(SystemLibraryMode) = .{},
    system_package_mode: bool = false,
    cache: Cache,
    zig_exe: [:0]const u8,
    env_map: EnvMap,
    global_cache_root: Cache.Directory,
    needed_lazy_dependencies: std.StringArrayHashMapUnmanaged(void) = .{},
    /// Information about the native target. Computed before build() is invoked.
    host: ResolvedTarget,
};
>>>>>>> c03cd91f

const AvailableDeps = []const struct { []const u8, []const u8 };

const SystemLibraryMode = enum {
    /// User asked for the library to be disabled.
    /// The build runner has not confirmed whether the setting is recognized yet.
    user_disabled,
    /// User asked for the library to be enabled.
    /// The build runner has not confirmed whether the setting is recognized yet.
    user_enabled,
    /// The build runner has confirmed that this setting is recognized.
    /// System integration with this library has been resolved to off.
    declared_disabled,
    /// The build runner has confirmed that this setting is recognized.
    /// System integration with this library has been resolved to on.
    declared_enabled,
};

const InitializedDepMap = std.HashMap(InitializedDepKey, *Dependency, InitializedDepContext, std.hash_map.default_max_load_percentage);
const InitializedDepKey = struct {
    build_root_string: []const u8,
    user_input_options: UserInputOptionsMap,
};

const InitializedDepContext = struct {
    allocator: Allocator,

    pub fn hash(self: @This(), k: InitializedDepKey) u64 {
        var hasher = std.hash.Wyhash.init(0);
        hasher.update(k.build_root_string);
        hashUserInputOptionsMap(self.allocator, k.user_input_options, &hasher);
        return hasher.final();
    }

    pub fn eql(self: @This(), lhs: InitializedDepKey, rhs: InitializedDepKey) bool {
        _ = self;
        if (!std.mem.eql(u8, lhs.build_root_string, rhs.build_root_string))
            return false;

        if (lhs.user_input_options.count() != rhs.user_input_options.count())
            return false;

        var it = lhs.user_input_options.iterator();
        while (it.next()) |lhs_entry| {
            const rhs_value = rhs.user_input_options.get(lhs_entry.key_ptr.*) orelse return false;
            if (!userValuesAreSame(lhs_entry.value_ptr.*.value, rhs_value.value))
                return false;
        }

        return true;
    }
};

pub const RunError = error{
    ReadFailure,
    ExitCodeFailure,
    ProcessTerminated,
    ExecNotSupported,
} || std.ChildProcess.SpawnError;

pub const PkgConfigError = error{
    PkgConfigCrashed,
    PkgConfigFailed,
    PkgConfigNotInstalled,
    PkgConfigInvalidOutput,
};

pub const PkgConfigPkg = struct {
    name: []const u8,
    desc: []const u8,
};

const UserInputOptionsMap = StringHashMap(UserInputOption);
const AvailableOptionsMap = StringHashMap(AvailableOption);

const AvailableOption = struct {
    name: []const u8,
    type_id: TypeId,
    description: []const u8,
    /// If the `type_id` is `enum` this provides the list of enum options
    enum_options: ?[]const []const u8,
};

const UserInputOption = struct {
    name: []const u8,
    value: UserValue,
    used: bool,
};

const UserValue = union(enum) {
    flag: void,
    scalar: []const u8,
    list: ArrayList([]const u8),
    map: StringHashMap(*const UserValue),
};

const TypeId = enum {
    bool,
    int,
    float,
    @"enum",
    string,
    list,
    build_id,
};

const TopLevelStep = struct {
    pub const base_id = .top_level;

    step: Step,
    description: []const u8,
};

pub const DirList = struct {
    lib_dir: ?[]const u8 = null,
    exe_dir: ?[]const u8 = null,
    include_dir: ?[]const u8 = null,
};

pub fn create(
    graph: *Graph,
    build_root: Cache.Directory,
    cache_root: Cache.Directory,
    available_deps: AvailableDeps,
) !*Build {
    const arena = graph.arena;
    const initialized_deps = try arena.create(InitializedDepMap);
    initialized_deps.* = InitializedDepMap.initContext(arena, .{ .allocator = arena });

    const self = try arena.create(Build);
    self.* = .{
        .graph = graph,
        .build_root = build_root,
        .cache_root = cache_root,
        .verbose = false,
        .verbose_link = false,
        .verbose_cc = false,
        .verbose_air = false,
        .verbose_llvm_ir = null,
        .verbose_llvm_bc = null,
        .verbose_cimport = false,
        .verbose_llvm_cpu_features = false,
        .invalid_user_input = false,
        .allocator = arena,
        .user_input_options = UserInputOptionsMap.init(arena),
        .available_options_map = AvailableOptionsMap.init(arena),
        .available_options_list = ArrayList(AvailableOption).init(arena),
        .top_level_steps = .{},
        .default_step = undefined,
        .search_prefixes = .{},
        .install_prefix = undefined,
        .lib_dir = undefined,
        .exe_dir = undefined,
        .h_dir = undefined,
        .dest_dir = graph.env_map.get("DESTDIR"),
        .installed_files = ArrayList(InstalledFile).init(arena),
        .install_tls = .{
            .step = Step.init(.{
                .id = .top_level,
                .name = "install",
                .owner = self,
            }),
            .description = "Copy build artifacts to prefix path",
        },
        .uninstall_tls = .{
            .step = Step.init(.{
                .id = .top_level,
                .name = "uninstall",
                .owner = self,
                .makeFn = makeUninstall,
            }),
            .description = "Remove build artifacts from prefix path",
        },
        .zig_lib_dir = null,
        .install_path = undefined,
        .args = null,
        .host = graph.host,
        .modules = std.StringArrayHashMap(*Module).init(arena),
        .named_writefiles = std.StringArrayHashMap(*Step.WriteFile).init(arena),
        .initialized_deps = initialized_deps,
        .pkg_hash = "",
        .available_deps = available_deps,
        .release_mode = .off,
    };
    try self.top_level_steps.put(arena, self.install_tls.step.name, &self.install_tls);
    try self.top_level_steps.put(arena, self.uninstall_tls.step.name, &self.uninstall_tls);
    self.default_step = &self.install_tls.step;
    return self;
}

fn createChild(
    parent: *Build,
    dep_name: []const u8,
    build_root: Cache.Directory,
    pkg_hash: []const u8,
    pkg_deps: AvailableDeps,
    user_input_options: UserInputOptionsMap,
) !*Build {
    const child = try createChildOnly(parent, dep_name, build_root, pkg_hash, pkg_deps, user_input_options);
    try determineAndApplyInstallPrefix(child);
    return child;
}

fn createChildOnly(
    parent: *Build,
    dep_name: []const u8,
    build_root: Cache.Directory,
    pkg_hash: []const u8,
    pkg_deps: AvailableDeps,
    user_input_options: UserInputOptionsMap,
) !*Build {
    const allocator = parent.allocator;
    const child = try allocator.create(Build);
    child.* = .{
        .graph = parent.graph,
        .allocator = allocator,
        .install_tls = .{
            .step = Step.init(.{
                .id = .top_level,
                .name = "install",
                .owner = child,
            }),
            .description = "Copy build artifacts to prefix path",
        },
        .uninstall_tls = .{
            .step = Step.init(.{
                .id = .top_level,
                .name = "uninstall",
                .owner = child,
                .makeFn = makeUninstall,
            }),
            .description = "Remove build artifacts from prefix path",
        },
        .user_input_options = user_input_options,
        .available_options_map = AvailableOptionsMap.init(allocator),
        .available_options_list = ArrayList(AvailableOption).init(allocator),
        .verbose = parent.verbose,
        .verbose_link = parent.verbose_link,
        .verbose_cc = parent.verbose_cc,
        .verbose_air = parent.verbose_air,
        .verbose_llvm_ir = parent.verbose_llvm_ir,
        .verbose_llvm_bc = parent.verbose_llvm_bc,
        .verbose_cimport = parent.verbose_cimport,
        .verbose_llvm_cpu_features = parent.verbose_llvm_cpu_features,
        .reference_trace = parent.reference_trace,
        .invalid_user_input = false,
        .default_step = undefined,
        .top_level_steps = .{},
        .install_prefix = undefined,
        .dest_dir = parent.dest_dir,
        .lib_dir = parent.lib_dir,
        .exe_dir = parent.exe_dir,
        .h_dir = parent.h_dir,
        .install_path = parent.install_path,
        .sysroot = parent.sysroot,
        .search_prefixes = parent.search_prefixes,
        .libc_file = parent.libc_file,
        .installed_files = ArrayList(InstalledFile).init(allocator),
        .build_root = build_root,
        .cache_root = parent.cache_root,
        .zig_lib_dir = parent.zig_lib_dir,
        .debug_log_scopes = parent.debug_log_scopes,
        .debug_compile_errors = parent.debug_compile_errors,
        .debug_pkg_config = parent.debug_pkg_config,
        .enable_compdb = parent.enable_compdb,
        .enable_darling = parent.enable_darling,
        .enable_qemu = parent.enable_qemu,
        .enable_rosetta = parent.enable_rosetta,
        .enable_wasmtime = parent.enable_wasmtime,
        .enable_wine = parent.enable_wine,
        .glibc_runtimes_dir = parent.glibc_runtimes_dir,
        .host = parent.host,
        .dep_prefix = parent.fmt("{s}{s}.", .{ parent.dep_prefix, dep_name }),
        .modules = std.StringArrayHashMap(*Module).init(allocator),
        .named_writefiles = std.StringArrayHashMap(*Step.WriteFile).init(allocator),
        .initialized_deps = parent.initialized_deps,
        .pkg_hash = pkg_hash,
        .available_deps = pkg_deps,
<<<<<<< HEAD
        .compdb_entries_dir = parent.compdb_entries_dir,
        .compdb_entry_paths_set = parent.compdb_entry_paths_set,
=======
        .release_mode = parent.release_mode,
>>>>>>> c03cd91f
    };
    try child.top_level_steps.put(allocator, child.install_tls.step.name, &child.install_tls);
    try child.top_level_steps.put(allocator, child.uninstall_tls.step.name, &child.uninstall_tls);
    child.default_step = &child.install_tls.step;
    return child;
}

fn userInputOptionsFromArgs(allocator: Allocator, args: anytype) UserInputOptionsMap {
    var user_input_options = UserInputOptionsMap.init(allocator);
    inline for (@typeInfo(@TypeOf(args)).Struct.fields) |field| {
        const v = @field(args, field.name);
        const T = @TypeOf(v);
        switch (T) {
            Target.Query => {
                user_input_options.put(field.name, .{
                    .name = field.name,
                    .value = .{ .scalar = v.zigTriple(allocator) catch @panic("OOM") },
                    .used = false,
                }) catch @panic("OOM");
                user_input_options.put("cpu", .{
                    .name = "cpu",
                    .value = .{ .scalar = v.serializeCpuAlloc(allocator) catch @panic("OOM") },
                    .used = false,
                }) catch @panic("OOM");
            },
            ResolvedTarget => {
                user_input_options.put(field.name, .{
                    .name = field.name,
                    .value = .{ .scalar = v.query.zigTriple(allocator) catch @panic("OOM") },
                    .used = false,
                }) catch @panic("OOM");
                user_input_options.put("cpu", .{
                    .name = "cpu",
                    .value = .{ .scalar = v.query.serializeCpuAlloc(allocator) catch @panic("OOM") },
                    .used = false,
                }) catch @panic("OOM");
            },
            []const u8 => {
                user_input_options.put(field.name, .{
                    .name = field.name,
                    .value = .{ .scalar = v },
                    .used = false,
                }) catch @panic("OOM");
            },
            []const []const u8 => {
                var list = ArrayList([]const u8).initCapacity(allocator, v.len) catch @panic("OOM");
                list.appendSliceAssumeCapacity(v);

                user_input_options.put(field.name, .{
                    .name = field.name,
                    .value = .{ .list = list },
                    .used = false,
                }) catch @panic("OOM");
            },
            else => switch (@typeInfo(T)) {
                .Bool => {
                    user_input_options.put(field.name, .{
                        .name = field.name,
                        .value = .{ .scalar = if (v) "true" else "false" },
                        .used = false,
                    }) catch @panic("OOM");
                },
                .Enum, .EnumLiteral => {
                    user_input_options.put(field.name, .{
                        .name = field.name,
                        .value = .{ .scalar = @tagName(v) },
                        .used = false,
                    }) catch @panic("OOM");
                },
                .Int => {
                    user_input_options.put(field.name, .{
                        .name = field.name,
                        .value = .{ .scalar = std.fmt.allocPrint(allocator, "{d}", .{v}) catch @panic("OOM") },
                        .used = false,
                    }) catch @panic("OOM");
                },
                else => @compileError("option '" ++ field.name ++ "' has unsupported type: " ++ @typeName(T)),
            },
        }
    }

    return user_input_options;
}

const OrderedUserValue = union(enum) {
    flag: void,
    scalar: []const u8,
    list: ArrayList([]const u8),
    map: ArrayList(Pair),

    const Pair = struct {
        name: []const u8,
        value: OrderedUserValue,
        fn lessThan(_: void, lhs: Pair, rhs: Pair) bool {
            return std.ascii.lessThanIgnoreCase(lhs.name, rhs.name);
        }
    };

    fn hash(self: OrderedUserValue, hasher: *std.hash.Wyhash) void {
        switch (self) {
            .flag => {},
            .scalar => |scalar| hasher.update(scalar),
            // lists are already ordered
            .list => |list| for (list.items) |list_entry|
                hasher.update(list_entry),
            .map => |map| for (map.items) |map_entry| {
                hasher.update(map_entry.name);
                map_entry.value.hash(hasher);
            },
        }
    }

    fn mapFromUnordered(allocator: Allocator, unordered: std.StringHashMap(*const UserValue)) ArrayList(Pair) {
        var ordered = ArrayList(Pair).init(allocator);
        var it = unordered.iterator();
        while (it.next()) |entry| {
            ordered.append(.{
                .name = entry.key_ptr.*,
                .value = OrderedUserValue.fromUnordered(allocator, entry.value_ptr.*.*),
            }) catch @panic("OOM");
        }

        std.mem.sortUnstable(Pair, ordered.items, {}, Pair.lessThan);
        return ordered;
    }

    fn fromUnordered(allocator: Allocator, unordered: UserValue) OrderedUserValue {
        return switch (unordered) {
            .flag => .{ .flag = {} },
            .scalar => |scalar| .{ .scalar = scalar },
            .list => |list| .{ .list = list },
            .map => |map| .{ .map = OrderedUserValue.mapFromUnordered(allocator, map) },
        };
    }
};

const OrderedUserInputOption = struct {
    name: []const u8,
    value: OrderedUserValue,
    used: bool,

    fn hash(self: OrderedUserInputOption, hasher: *std.hash.Wyhash) void {
        hasher.update(self.name);
        self.value.hash(hasher);
    }

    fn fromUnordered(allocator: Allocator, user_input_option: UserInputOption) OrderedUserInputOption {
        return OrderedUserInputOption{
            .name = user_input_option.name,
            .used = user_input_option.used,
            .value = OrderedUserValue.fromUnordered(allocator, user_input_option.value),
        };
    }

    fn lessThan(_: void, lhs: OrderedUserInputOption, rhs: OrderedUserInputOption) bool {
        return std.ascii.lessThanIgnoreCase(lhs.name, rhs.name);
    }
};

// The hash should be consistent with the same values given a different order.
// This function takes a user input map, orders it, then hashes the contents.
fn hashUserInputOptionsMap(allocator: Allocator, user_input_options: UserInputOptionsMap, hasher: *std.hash.Wyhash) void {
    var ordered = ArrayList(OrderedUserInputOption).init(allocator);
    var it = user_input_options.iterator();
    while (it.next()) |entry|
        ordered.append(OrderedUserInputOption.fromUnordered(allocator, entry.value_ptr.*)) catch @panic("OOM");

    std.mem.sortUnstable(OrderedUserInputOption, ordered.items, {}, OrderedUserInputOption.lessThan);

    // juice it
    for (ordered.items) |user_option|
        user_option.hash(hasher);
}

fn determineAndApplyInstallPrefix(b: *Build) !void {
    // Create an installation directory local to this package. This will be used when
    // dependant packages require a standard prefix, such as include directories for C headers.
    var hash = b.graph.cache.hash;
    // Random bytes to make unique. Refresh this with new random bytes when
    // implementation is modified in a non-backwards-compatible way.
    hash.add(@as(u32, 0xd8cb0055));
    hash.addBytes(b.dep_prefix);

    var wyhash = std.hash.Wyhash.init(0);
    hashUserInputOptionsMap(b.allocator, b.user_input_options, &wyhash);
    hash.add(wyhash.final());

    const digest = hash.final();
    const install_prefix = try b.cache_root.join(b.allocator, &.{ "i", &digest });
    b.resolveInstallPrefix(install_prefix, .{});
}

<<<<<<< HEAD
pub fn initCompdb(self: *Build) !void {
    if (!self.enable_compdb) return;

    self.compdb_entries_dir = self.makeTempPath();

    const entry_paths_set = try self.allocator.create(StringHashMap(void));
    entry_paths_set.* = StringHashMap(void).init(self.allocator);
    self.compdb_entry_paths_set = entry_paths_set;
}

pub fn generateCompdb(self: *std.Build) !void {
    if (!self.enable_compdb) return;

    var entry_strings = ArrayList(u8).init(self.allocator);
    defer entry_strings.deinit();

    var entry_paths_set_key_it = self.compdb_entry_paths_set.?.keyIterator();
    while (entry_paths_set_key_it.next()) |entry_path| {
        // 8MiB max size should be more than enough for a single entry in 99.99999+% of cases.
        // TODO: Maybe this shouldn't silently skip entries that are too large?
        const entry_file_contents_0: []u8 = fs.cwd().readFileAlloc(self.allocator, entry_path.*, (1024 * 1024 * 8)) catch continue;
        defer self.allocator.free(entry_file_contents_0);
        var entry_file_contents_1: []const u8 = entry_file_contents_0;
        entry_file_contents_1 = mem.trim(u8, entry_file_contents_1, " \n\r,");
        if (entry_file_contents_1.len == 0) continue;
        entry_file_contents_1 = self.fmt("{s},", .{entry_file_contents_1});

        entry_strings.appendSlice(entry_file_contents_1) catch continue;
    }

    var entries_string: []const u8 = entry_strings.items;
    if (entries_string.len != 0) {
        entries_string = mem.trimRight(u8, entries_string, ",");
    }
    entries_string = self.fmt("[{s}]", .{entries_string});

    try self.build_root.handle.writeFile("compile_commands.json", entries_string);
}

pub fn destroy(b: *Build) void {
    if (b.compdb_entry_paths_set) |set| {
        set.deinit();
        b.allocator.destroy(set);
    }

    b.env_map.deinit();
    b.top_level_steps.deinit(b.allocator);
    b.allocator.destroy(b);
}

=======
>>>>>>> c03cd91f
/// This function is intended to be called by lib/build_runner.zig, not a build.zig file.
pub fn resolveInstallPrefix(self: *Build, install_prefix: ?[]const u8, dir_list: DirList) void {
    if (self.dest_dir) |dest_dir| {
        self.install_prefix = install_prefix orelse "/usr";
        self.install_path = self.pathJoin(&.{ dest_dir, self.install_prefix });
    } else {
        self.install_prefix = install_prefix orelse
            (self.build_root.join(self.allocator, &.{"zig-out"}) catch @panic("unhandled error"));
        self.install_path = self.install_prefix;
    }

    var lib_list = [_][]const u8{ self.install_path, "lib" };
    var exe_list = [_][]const u8{ self.install_path, "bin" };
    var h_list = [_][]const u8{ self.install_path, "include" };

    if (dir_list.lib_dir) |dir| {
        if (fs.path.isAbsolute(dir)) lib_list[0] = self.dest_dir orelse "";
        lib_list[1] = dir;
    }

    if (dir_list.exe_dir) |dir| {
        if (fs.path.isAbsolute(dir)) exe_list[0] = self.dest_dir orelse "";
        exe_list[1] = dir;
    }

    if (dir_list.include_dir) |dir| {
        if (fs.path.isAbsolute(dir)) h_list[0] = self.dest_dir orelse "";
        h_list[1] = dir;
    }

    self.lib_dir = self.pathJoin(&lib_list);
    self.exe_dir = self.pathJoin(&exe_list);
    self.h_dir = self.pathJoin(&h_list);
}

/// Create a set of key-value pairs that can be converted into a Zig source
/// file and then inserted into a Zig compilation's module table for importing.
/// In other words, this provides a way to expose build.zig values to Zig
/// source code with `@import`.
/// Related: `Module.addOptions`.
pub fn addOptions(self: *Build) *Step.Options {
    return Step.Options.create(self);
}

pub const ExecutableOptions = struct {
    name: []const u8,
    /// If you want the executable to run on the same computer as the one
    /// building the package, pass the `host` field of the package's `Build`
    /// instance.
    target: ResolvedTarget,
    root_source_file: ?LazyPath = null,
    version: ?std.SemanticVersion = null,
    optimize: std.builtin.OptimizeMode = .Debug,
    code_model: std.builtin.CodeModel = .default,
    linkage: ?std.builtin.LinkMode = null,
    max_rss: usize = 0,
    link_libc: ?bool = null,
    single_threaded: ?bool = null,
    pic: ?bool = null,
    strip: ?bool = null,
    unwind_tables: ?bool = null,
    omit_frame_pointer: ?bool = null,
    sanitize_thread: ?bool = null,
    error_tracing: ?bool = null,
    use_llvm: ?bool = null,
    use_lld: ?bool = null,
    zig_lib_dir: ?LazyPath = null,
    /// Embed a `.manifest` file in the compilation if the object format supports it.
    /// https://learn.microsoft.com/en-us/windows/win32/sbscs/manifest-files-reference
    /// Manifest files must have the extension `.manifest`.
    /// Can be set regardless of target. The `.manifest` file will be ignored
    /// if the target object format does not support embedded manifests.
    win32_manifest: ?LazyPath = null,
};

pub fn addExecutable(b: *Build, options: ExecutableOptions) *Step.Compile {
    return Step.Compile.create(b, .{
        .name = options.name,
        .root_module = .{
            .root_source_file = options.root_source_file,
            .target = options.target,
            .optimize = options.optimize,
            .link_libc = options.link_libc,
            .single_threaded = options.single_threaded,
            .pic = options.pic,
            .strip = options.strip,
            .unwind_tables = options.unwind_tables,
            .omit_frame_pointer = options.omit_frame_pointer,
            .sanitize_thread = options.sanitize_thread,
            .error_tracing = options.error_tracing,
            .code_model = options.code_model,
        },
        .version = options.version,
        .kind = .exe,
        .linkage = options.linkage,
        .max_rss = options.max_rss,
        .use_llvm = options.use_llvm,
        .use_lld = options.use_lld,
        .zig_lib_dir = options.zig_lib_dir orelse b.zig_lib_dir,
        .win32_manifest = options.win32_manifest,
    });
}

pub const ObjectOptions = struct {
    name: []const u8,
    root_source_file: ?LazyPath = null,
    /// To choose the same computer as the one building the package, pass the
    /// `host` field of the package's `Build` instance.
    target: ResolvedTarget,
    code_model: std.builtin.CodeModel = .default,
    optimize: std.builtin.OptimizeMode,
    max_rss: usize = 0,
    link_libc: ?bool = null,
    single_threaded: ?bool = null,
    pic: ?bool = null,
    strip: ?bool = null,
    unwind_tables: ?bool = null,
    omit_frame_pointer: ?bool = null,
    sanitize_thread: ?bool = null,
    error_tracing: ?bool = null,
    use_llvm: ?bool = null,
    use_lld: ?bool = null,
    zig_lib_dir: ?LazyPath = null,
};

pub fn addObject(b: *Build, options: ObjectOptions) *Step.Compile {
    return Step.Compile.create(b, .{
        .name = options.name,
        .root_module = .{
            .root_source_file = options.root_source_file,
            .target = options.target,
            .optimize = options.optimize,
            .link_libc = options.link_libc,
            .single_threaded = options.single_threaded,
            .pic = options.pic,
            .strip = options.strip,
            .unwind_tables = options.unwind_tables,
            .omit_frame_pointer = options.omit_frame_pointer,
            .sanitize_thread = options.sanitize_thread,
            .error_tracing = options.error_tracing,
            .code_model = options.code_model,
        },
        .kind = .obj,
        .max_rss = options.max_rss,
        .use_llvm = options.use_llvm,
        .use_lld = options.use_lld,
        .zig_lib_dir = options.zig_lib_dir orelse b.zig_lib_dir,
    });
}

pub const SharedLibraryOptions = struct {
    name: []const u8,
    /// To choose the same computer as the one building the package, pass the
    /// `host` field of the package's `Build` instance.
    target: ResolvedTarget,
    optimize: std.builtin.OptimizeMode,
    code_model: std.builtin.CodeModel = .default,
    root_source_file: ?LazyPath = null,
    version: ?std.SemanticVersion = null,
    max_rss: usize = 0,
    link_libc: ?bool = null,
    single_threaded: ?bool = null,
    pic: ?bool = null,
    strip: ?bool = null,
    unwind_tables: ?bool = null,
    omit_frame_pointer: ?bool = null,
    sanitize_thread: ?bool = null,
    error_tracing: ?bool = null,
    use_llvm: ?bool = null,
    use_lld: ?bool = null,
    zig_lib_dir: ?LazyPath = null,
    /// Embed a `.manifest` file in the compilation if the object format supports it.
    /// https://learn.microsoft.com/en-us/windows/win32/sbscs/manifest-files-reference
    /// Manifest files must have the extension `.manifest`.
    /// Can be set regardless of target. The `.manifest` file will be ignored
    /// if the target object format does not support embedded manifests.
    win32_manifest: ?LazyPath = null,
};

pub fn addSharedLibrary(b: *Build, options: SharedLibraryOptions) *Step.Compile {
    return Step.Compile.create(b, .{
        .name = options.name,
        .root_module = .{
            .target = options.target,
            .optimize = options.optimize,
            .root_source_file = options.root_source_file,
            .link_libc = options.link_libc,
            .single_threaded = options.single_threaded,
            .pic = options.pic,
            .strip = options.strip,
            .unwind_tables = options.unwind_tables,
            .omit_frame_pointer = options.omit_frame_pointer,
            .sanitize_thread = options.sanitize_thread,
            .error_tracing = options.error_tracing,
            .code_model = options.code_model,
        },
        .kind = .lib,
        .linkage = .dynamic,
        .version = options.version,
        .max_rss = options.max_rss,
        .use_llvm = options.use_llvm,
        .use_lld = options.use_lld,
        .zig_lib_dir = options.zig_lib_dir orelse b.zig_lib_dir,
        .win32_manifest = options.win32_manifest,
    });
}

pub const StaticLibraryOptions = struct {
    name: []const u8,
    root_source_file: ?LazyPath = null,
    /// To choose the same computer as the one building the package, pass the
    /// `host` field of the package's `Build` instance.
    target: ResolvedTarget,
    optimize: std.builtin.OptimizeMode,
    code_model: std.builtin.CodeModel = .default,
    version: ?std.SemanticVersion = null,
    max_rss: usize = 0,
    link_libc: ?bool = null,
    single_threaded: ?bool = null,
    pic: ?bool = null,
    strip: ?bool = null,
    unwind_tables: ?bool = null,
    omit_frame_pointer: ?bool = null,
    sanitize_thread: ?bool = null,
    error_tracing: ?bool = null,
    use_llvm: ?bool = null,
    use_lld: ?bool = null,
    zig_lib_dir: ?LazyPath = null,
};

pub fn addStaticLibrary(b: *Build, options: StaticLibraryOptions) *Step.Compile {
    return Step.Compile.create(b, .{
        .name = options.name,
        .root_module = .{
            .target = options.target,
            .optimize = options.optimize,
            .root_source_file = options.root_source_file,
            .link_libc = options.link_libc,
            .single_threaded = options.single_threaded,
            .pic = options.pic,
            .strip = options.strip,
            .unwind_tables = options.unwind_tables,
            .omit_frame_pointer = options.omit_frame_pointer,
            .sanitize_thread = options.sanitize_thread,
            .error_tracing = options.error_tracing,
            .code_model = options.code_model,
        },
        .kind = .lib,
        .linkage = .static,
        .version = options.version,
        .max_rss = options.max_rss,
        .use_llvm = options.use_llvm,
        .use_lld = options.use_lld,
        .zig_lib_dir = options.zig_lib_dir orelse b.zig_lib_dir,
    });
}

pub const TestOptions = struct {
    name: []const u8 = "test",
    root_source_file: LazyPath,
    target: ?ResolvedTarget = null,
    optimize: std.builtin.OptimizeMode = .Debug,
    version: ?std.SemanticVersion = null,
    max_rss: usize = 0,
    /// deprecated: use `.filters = &.{filter}` instead of `.filter = filter`.
    filter: ?[]const u8 = null,
    filters: []const []const u8 = &.{},
    test_runner: ?LazyPath = null,
    link_libc: ?bool = null,
    single_threaded: ?bool = null,
    pic: ?bool = null,
    strip: ?bool = null,
    unwind_tables: ?bool = null,
    omit_frame_pointer: ?bool = null,
    sanitize_thread: ?bool = null,
    error_tracing: ?bool = null,
    use_llvm: ?bool = null,
    use_lld: ?bool = null,
    zig_lib_dir: ?LazyPath = null,
};

/// Creates an executable containing unit tests.
///
/// Equivalent to running the command `zig test --test-no-exec ...`.
///
/// **This step does not run the unit tests**. Typically, the result of this
/// function will be passed to `addRunArtifact`, creating a `Step.Run`. These
/// two steps are separated because they are independently configured and
/// cached.
pub fn addTest(b: *Build, options: TestOptions) *Step.Compile {
    return Step.Compile.create(b, .{
        .name = options.name,
        .kind = .@"test",
        .root_module = .{
            .root_source_file = options.root_source_file,
            .target = options.target orelse b.host,
            .optimize = options.optimize,
            .link_libc = options.link_libc,
            .single_threaded = options.single_threaded,
            .pic = options.pic,
            .strip = options.strip,
            .unwind_tables = options.unwind_tables,
            .omit_frame_pointer = options.omit_frame_pointer,
            .sanitize_thread = options.sanitize_thread,
            .error_tracing = options.error_tracing,
        },
        .max_rss = options.max_rss,
        .filters = if (options.filter != null and options.filters.len > 0) filters: {
            const filters = b.allocator.alloc([]const u8, 1 + options.filters.len) catch @panic("OOM");
            filters[0] = b.dupe(options.filter.?);
            for (filters[1..], options.filters) |*dest, source| dest.* = b.dupe(source);
            break :filters filters;
        } else b.dupeStrings(if (options.filter) |filter| &.{filter} else options.filters),
        .test_runner = options.test_runner,
        .use_llvm = options.use_llvm,
        .use_lld = options.use_lld,
        .zig_lib_dir = options.zig_lib_dir orelse b.zig_lib_dir,
    });
}

pub const AssemblyOptions = struct {
    name: []const u8,
    source_file: LazyPath,
    /// To choose the same computer as the one building the package, pass the
    /// `host` field of the package's `Build` instance.
    target: ResolvedTarget,
    optimize: std.builtin.OptimizeMode,
    max_rss: usize = 0,
    zig_lib_dir: ?LazyPath = null,
};

pub fn addAssembly(b: *Build, options: AssemblyOptions) *Step.Compile {
    const obj_step = Step.Compile.create(b, .{
        .name = options.name,
        .kind = .obj,
        .root_module = .{
            .target = options.target,
            .optimize = options.optimize,
        },
        .max_rss = options.max_rss,
        .zig_lib_dir = options.zig_lib_dir orelse b.zig_lib_dir,
    });
    obj_step.addAssemblyFile(options.source_file);
    return obj_step;
}

/// This function creates a module and adds it to the package's module set, making
/// it available to other packages which depend on this one.
/// `createModule` can be used instead to create a private module.
pub fn addModule(b: *Build, name: []const u8, options: Module.CreateOptions) *Module {
    const module = Module.create(b, options);
    b.modules.put(b.dupe(name), module) catch @panic("OOM");
    return module;
}

/// This function creates a private module, to be used by the current package,
/// but not exposed to other packages depending on this one.
/// `addModule` can be used instead to create a public module.
pub fn createModule(b: *Build, options: Module.CreateOptions) *Module {
    return Module.create(b, options);
}

/// Initializes a `Step.Run` with argv, which must at least have the path to the
/// executable. More command line arguments can be added with `addArg`,
/// `addArgs`, and `addArtifactArg`.
/// Be careful using this function, as it introduces a system dependency.
/// To run an executable built with zig build, see `Step.Compile.run`.
pub fn addSystemCommand(self: *Build, argv: []const []const u8) *Step.Run {
    assert(argv.len >= 1);
    const run_step = Step.Run.create(self, self.fmt("run {s}", .{argv[0]}));
    run_step.addArgs(argv);
    return run_step;
}

/// Creates a `Step.Run` with an executable built with `addExecutable`.
/// Add command line arguments with methods of `Step.Run`.
pub fn addRunArtifact(b: *Build, exe: *Step.Compile) *Step.Run {
    // It doesn't have to be native. We catch that if you actually try to run it.
    // Consider that this is declarative; the run step may not be run unless a user
    // option is supplied.
    const run_step = Step.Run.create(b, b.fmt("run {s}", .{exe.name}));
    run_step.addArtifactArg(exe);

    if (exe.kind == .@"test" and exe.test_server_mode) {
        run_step.enableTestRunnerMode();
    }

    return run_step;
}

/// Using the `values` provided, produces a C header file, possibly based on a
/// template input file (e.g. config.h.in).
/// When an input template file is provided, this function will fail the build
/// when an option not found in the input file is provided in `values`, and
/// when an option found in the input file is missing from `values`.
pub fn addConfigHeader(
    b: *Build,
    options: Step.ConfigHeader.Options,
    values: anytype,
) *Step.ConfigHeader {
    var options_copy = options;
    if (options_copy.first_ret_addr == null)
        options_copy.first_ret_addr = @returnAddress();

    const config_header_step = Step.ConfigHeader.create(b, options_copy);
    config_header_step.addValues(values);
    return config_header_step;
}

/// Allocator.dupe without the need to handle out of memory.
pub fn dupe(self: *Build, bytes: []const u8) []u8 {
    return self.allocator.dupe(u8, bytes) catch @panic("OOM");
}

/// Duplicates an array of strings without the need to handle out of memory.
pub fn dupeStrings(self: *Build, strings: []const []const u8) [][]u8 {
    const array = self.allocator.alloc([]u8, strings.len) catch @panic("OOM");
    for (array, strings) |*dest, source| dest.* = self.dupe(source);
    return array;
}

/// Duplicates a path and converts all slashes to the OS's canonical path separator.
pub fn dupePath(self: *Build, bytes: []const u8) []u8 {
    const the_copy = self.dupe(bytes);
    for (the_copy) |*byte| {
        switch (byte.*) {
            '/', '\\' => byte.* = fs.path.sep,
            else => {},
        }
    }
    return the_copy;
}

pub fn addWriteFile(self: *Build, file_path: []const u8, data: []const u8) *Step.WriteFile {
    const write_file_step = self.addWriteFiles();
    _ = write_file_step.add(file_path, data);
    return write_file_step;
}

pub fn addNamedWriteFiles(b: *Build, name: []const u8) *Step.WriteFile {
    const wf = Step.WriteFile.create(b);
    b.named_writefiles.put(b.dupe(name), wf) catch @panic("OOM");
    return wf;
}

pub fn addWriteFiles(b: *Build) *Step.WriteFile {
    return Step.WriteFile.create(b);
}

pub fn addRemoveDirTree(self: *Build, dir_path: []const u8) *Step.RemoveDir {
    return Step.RemoveDir.create(self, dir_path);
}

pub fn addFmt(b: *Build, options: Step.Fmt.Options) *Step.Fmt {
    return Step.Fmt.create(b, options);
}

pub fn addTranslateC(self: *Build, options: Step.TranslateC.Options) *Step.TranslateC {
    return Step.TranslateC.create(self, options);
}

pub fn getInstallStep(self: *Build) *Step {
    return &self.install_tls.step;
}

pub fn getUninstallStep(self: *Build) *Step {
    return &self.uninstall_tls.step;
}

fn makeUninstall(uninstall_step: *Step, prog_node: *std.Progress.Node) anyerror!void {
    _ = prog_node;
    const uninstall_tls: *TopLevelStep = @fieldParentPtr("step", uninstall_step);
    const self: *Build = @fieldParentPtr("uninstall_tls", uninstall_tls);

    for (self.installed_files.items) |installed_file| {
        const full_path = self.getInstallPath(installed_file.dir, installed_file.path);
        if (self.verbose) {
            log.info("rm {s}", .{full_path});
        }
        fs.cwd().deleteTree(full_path) catch {};
    }

    // TODO remove empty directories
}

/// Creates a configuration option to be passed to the build.zig script.
/// When a user directly runs `zig build`, they can set these options with `-D` arguments.
/// When a project depends on a Zig package as a dependency, it programmatically sets
/// these options when calling the dependency's build.zig script as a function.
/// `null` is returned when an option is left to default.
pub fn option(self: *Build, comptime T: type, name_raw: []const u8, description_raw: []const u8) ?T {
    const name = self.dupe(name_raw);
    const description = self.dupe(description_raw);
    const type_id = comptime typeToEnum(T);
    const enum_options = if (type_id == .@"enum") blk: {
        const fields = comptime std.meta.fields(T);
        var options = ArrayList([]const u8).initCapacity(self.allocator, fields.len) catch @panic("OOM");

        inline for (fields) |field| {
            options.appendAssumeCapacity(field.name);
        }

        break :blk options.toOwnedSlice() catch @panic("OOM");
    } else null;
    const available_option = AvailableOption{
        .name = name,
        .type_id = type_id,
        .description = description,
        .enum_options = enum_options,
    };
    if ((self.available_options_map.fetchPut(name, available_option) catch @panic("OOM")) != null) {
        panic("Option '{s}' declared twice", .{name});
    }
    self.available_options_list.append(available_option) catch @panic("OOM");

    const option_ptr = self.user_input_options.getPtr(name) orelse return null;
    option_ptr.used = true;
    switch (type_id) {
        .bool => switch (option_ptr.value) {
            .flag => return true,
            .scalar => |s| {
                if (mem.eql(u8, s, "true")) {
                    return true;
                } else if (mem.eql(u8, s, "false")) {
                    return false;
                } else {
                    log.err("Expected -D{s} to be a boolean, but received '{s}'", .{ name, s });
                    self.markInvalidUserInput();
                    return null;
                }
            },
            .list, .map => {
                log.err("Expected -D{s} to be a boolean, but received a {s}.", .{
                    name, @tagName(option_ptr.value),
                });
                self.markInvalidUserInput();
                return null;
            },
        },
        .int => switch (option_ptr.value) {
            .flag, .list, .map => {
                log.err("Expected -D{s} to be an integer, but received a {s}.", .{
                    name, @tagName(option_ptr.value),
                });
                self.markInvalidUserInput();
                return null;
            },
            .scalar => |s| {
                const n = std.fmt.parseInt(T, s, 10) catch |err| switch (err) {
                    error.Overflow => {
                        log.err("-D{s} value {s} cannot fit into type {s}.", .{ name, s, @typeName(T) });
                        self.markInvalidUserInput();
                        return null;
                    },
                    else => {
                        log.err("Expected -D{s} to be an integer of type {s}.", .{ name, @typeName(T) });
                        self.markInvalidUserInput();
                        return null;
                    },
                };
                return n;
            },
        },
        .float => switch (option_ptr.value) {
            .flag, .map, .list => {
                log.err("Expected -D{s} to be a float, but received a {s}.", .{
                    name, @tagName(option_ptr.value),
                });
                self.markInvalidUserInput();
                return null;
            },
            .scalar => |s| {
                const n = std.fmt.parseFloat(T, s) catch {
                    log.err("Expected -D{s} to be a float of type {s}.", .{ name, @typeName(T) });
                    self.markInvalidUserInput();
                    return null;
                };
                return n;
            },
        },
        .@"enum" => switch (option_ptr.value) {
            .flag, .map, .list => {
                log.err("Expected -D{s} to be an enum, but received a {s}.", .{
                    name, @tagName(option_ptr.value),
                });
                self.markInvalidUserInput();
                return null;
            },
            .scalar => |s| {
                if (std.meta.stringToEnum(T, s)) |enum_lit| {
                    return enum_lit;
                } else {
                    log.err("Expected -D{s} to be of type {s}.", .{ name, @typeName(T) });
                    self.markInvalidUserInput();
                    return null;
                }
            },
        },
        .string => switch (option_ptr.value) {
            .flag, .list, .map => {
                log.err("Expected -D{s} to be a string, but received a {s}.", .{
                    name, @tagName(option_ptr.value),
                });
                self.markInvalidUserInput();
                return null;
            },
            .scalar => |s| return s,
        },
        .build_id => switch (option_ptr.value) {
            .flag, .map, .list => {
                log.err("Expected -D{s} to be an enum, but received a {s}.", .{
                    name, @tagName(option_ptr.value),
                });
                self.markInvalidUserInput();
                return null;
            },
            .scalar => |s| {
                if (std.zig.BuildId.parse(s)) |build_id| {
                    return build_id;
                } else |err| {
                    log.err("unable to parse option '-D{s}': {s}", .{ name, @errorName(err) });
                    self.markInvalidUserInput();
                    return null;
                }
            },
        },
        .list => switch (option_ptr.value) {
            .flag, .map => {
                log.err("Expected -D{s} to be a list, but received a {s}.", .{
                    name, @tagName(option_ptr.value),
                });
                self.markInvalidUserInput();
                return null;
            },
            .scalar => |s| {
                return self.allocator.dupe([]const u8, &[_][]const u8{s}) catch @panic("OOM");
            },
            .list => |lst| return lst.items,
        },
    }
}

pub fn step(self: *Build, name: []const u8, description: []const u8) *Step {
    const step_info = self.allocator.create(TopLevelStep) catch @panic("OOM");
    step_info.* = .{
        .step = Step.init(.{
            .id = .top_level,
            .name = name,
            .owner = self,
        }),
        .description = self.dupe(description),
    };
    const gop = self.top_level_steps.getOrPut(self.allocator, name) catch @panic("OOM");
    if (gop.found_existing) std.debug.panic("A top-level step with name \"{s}\" already exists", .{name});

    gop.key_ptr.* = step_info.step.name;
    gop.value_ptr.* = step_info;

    return &step_info.step;
}

pub const StandardOptimizeOptionOptions = struct {
    preferred_optimize_mode: ?std.builtin.OptimizeMode = null,
};

pub fn standardOptimizeOption(b: *Build, options: StandardOptimizeOptionOptions) std.builtin.OptimizeMode {
    if (options.preferred_optimize_mode) |mode| {
        if (b.option(bool, "release", "optimize for end users") orelse (b.release_mode != .off)) {
            return mode;
        } else {
            return .Debug;
        }
    }

    if (b.option(
        std.builtin.OptimizeMode,
        "optimize",
        "Prioritize performance, safety, or binary size",
    )) |mode| {
        return mode;
    }

    return switch (b.release_mode) {
        .off => .Debug,
        .any => {
            std.debug.print("the project does not declare a preferred optimization mode. choose: --release=fast, --release=safe, or --release=small\n", .{});
            process.exit(1);
        },
        .fast => .ReleaseFast,
        .safe => .ReleaseSafe,
        .small => .ReleaseSmall,
    };
}

pub const StandardTargetOptionsArgs = struct {
    whitelist: ?[]const Target.Query = null,
    default_target: Target.Query = .{},
};

/// Exposes standard `zig build` options for choosing a target and additionally
/// resolves the target query.
pub fn standardTargetOptions(b: *Build, args: StandardTargetOptionsArgs) ResolvedTarget {
    const query = b.standardTargetOptionsQueryOnly(args);
    return b.resolveTargetQuery(query);
}

/// Obtain a target query from a string, reporting diagnostics to stderr if the
/// parsing failed.
/// Asserts that the `diagnostics` field of `options` is `null`. This use case
/// is handled instead by calling `std.Target.Query.parse` directly.
pub fn parseTargetQuery(options: std.Target.Query.ParseOptions) error{ParseFailed}!std.Target.Query {
    assert(options.diagnostics == null);
    var diags: Target.Query.ParseOptions.Diagnostics = .{};
    var opts_copy = options;
    opts_copy.diagnostics = &diags;
    return std.Target.Query.parse(opts_copy) catch |err| switch (err) {
        error.UnknownCpuModel => {
            std.debug.print("unknown CPU: '{s}'\navailable CPUs for architecture '{s}':\n", .{
                diags.cpu_name.?, @tagName(diags.arch.?),
            });
            for (diags.arch.?.allCpuModels()) |cpu| {
                std.debug.print(" {s}\n", .{cpu.name});
            }
            return error.ParseFailed;
        },
        error.UnknownCpuFeature => {
            std.debug.print(
                \\unknown CPU feature: '{s}'
                \\available CPU features for architecture '{s}':
                \\
            , .{
                diags.unknown_feature_name.?,
                @tagName(diags.arch.?),
            });
            for (diags.arch.?.allFeaturesList()) |feature| {
                std.debug.print(" {s}: {s}\n", .{ feature.name, feature.description });
            }
            return error.ParseFailed;
        },
        error.UnknownOperatingSystem => {
            std.debug.print(
                \\unknown OS: '{s}'
                \\available operating systems:
                \\
            , .{diags.os_name.?});
            inline for (std.meta.fields(Target.Os.Tag)) |field| {
                std.debug.print(" {s}\n", .{field.name});
            }
            return error.ParseFailed;
        },
        else => |e| {
            std.debug.print("unable to parse target '{s}': {s}\n", .{
                options.arch_os_abi, @errorName(e),
            });
            return error.ParseFailed;
        },
    };
}

/// Exposes standard `zig build` options for choosing a target.
pub fn standardTargetOptionsQueryOnly(b: *Build, args: StandardTargetOptionsArgs) Target.Query {
    const maybe_triple = b.option(
        []const u8,
        "target",
        "The CPU architecture, OS, and ABI to build for",
    );
    const mcpu = b.option(
        []const u8,
        "cpu",
        "Target CPU features to add or subtract",
    );
    const dynamic_linker = b.option(
        []const u8,
        "dynamic-linker",
        "Path to interpreter on the target system",
    );

    if (maybe_triple == null and mcpu == null and dynamic_linker == null)
        return args.default_target;

    const triple = maybe_triple orelse "native";

    const selected_target = parseTargetQuery(.{
        .arch_os_abi = triple,
        .cpu_features = mcpu,
        .dynamic_linker = dynamic_linker,
    }) catch |err| switch (err) {
        error.ParseFailed => {
            b.markInvalidUserInput();
            return args.default_target;
        },
    };

    const whitelist = args.whitelist orelse return selected_target;

    // Make sure it's a match of one of the list.
    for (whitelist) |q| {
        if (q.eql(selected_target))
            return selected_target;
    }

    for (whitelist) |q| {
        log.info("allowed target: -Dtarget={s} -Dcpu={s}", .{
            q.zigTriple(b.allocator) catch @panic("OOM"),
            q.serializeCpuAlloc(b.allocator) catch @panic("OOM"),
        });
    }
    log.err("chosen target '{s}' does not match one of the allowed targets", .{
        selected_target.zigTriple(b.allocator) catch @panic("OOM"),
    });
    b.markInvalidUserInput();
    return args.default_target;
}

pub fn addUserInputOption(self: *Build, name_raw: []const u8, value_raw: []const u8) !bool {
    const name = self.dupe(name_raw);
    const value = self.dupe(value_raw);
    const gop = try self.user_input_options.getOrPut(name);
    if (!gop.found_existing) {
        gop.value_ptr.* = UserInputOption{
            .name = name,
            .value = .{ .scalar = value },
            .used = false,
        };
        return false;
    }

    // option already exists
    switch (gop.value_ptr.value) {
        .scalar => |s| {
            // turn it into a list
            var list = ArrayList([]const u8).init(self.allocator);
            try list.append(s);
            try list.append(value);
            try self.user_input_options.put(name, .{
                .name = name,
                .value = .{ .list = list },
                .used = false,
            });
        },
        .list => |*list| {
            // append to the list
            try list.append(value);
            try self.user_input_options.put(name, .{
                .name = name,
                .value = .{ .list = list.* },
                .used = false,
            });
        },
        .flag => {
            log.warn("option '-D{s}={s}' conflicts with flag '-D{s}'.", .{ name, value, name });
            return true;
        },
        .map => |*map| {
            _ = map;
            log.warn("TODO maps as command line arguments is not implemented yet.", .{});
            return true;
        },
    }
    return false;
}

pub fn addUserInputFlag(self: *Build, name_raw: []const u8) !bool {
    const name = self.dupe(name_raw);
    const gop = try self.user_input_options.getOrPut(name);
    if (!gop.found_existing) {
        gop.value_ptr.* = .{
            .name = name,
            .value = .{ .flag = {} },
            .used = false,
        };
        return false;
    }

    // option already exists
    switch (gop.value_ptr.value) {
        .scalar => |s| {
            log.err("Flag '-D{s}' conflicts with option '-D{s}={s}'.", .{ name, name, s });
            return true;
        },
        .list, .map => {
            log.err("Flag '-D{s}' conflicts with multiple options of the same name.", .{name});
            return true;
        },
        .flag => {},
    }
    return false;
}

fn typeToEnum(comptime T: type) TypeId {
    return switch (T) {
        std.zig.BuildId => .build_id,
        else => return switch (@typeInfo(T)) {
            .Int => .int,
            .Float => .float,
            .Bool => .bool,
            .Enum => .@"enum",
            else => switch (T) {
                []const u8 => .string,
                []const []const u8 => .list,
                else => @compileError("Unsupported type: " ++ @typeName(T)),
            },
        },
    };
}

fn markInvalidUserInput(self: *Build) void {
    self.invalid_user_input = true;
}

pub fn validateUserInputDidItFail(b: *Build) bool {
    // Make sure all args are used.
    var it = b.user_input_options.iterator();
    while (it.next()) |entry| {
        if (!entry.value_ptr.used) {
            log.err("invalid option: -D{s}", .{entry.key_ptr.*});
            b.markInvalidUserInput();
        }
    }

    return b.invalid_user_input;
}

fn allocPrintCmd(ally: Allocator, opt_cwd: ?[]const u8, argv: []const []const u8) ![]u8 {
    var buf = ArrayList(u8).init(ally);
    if (opt_cwd) |cwd| try buf.writer().print("cd {s} && ", .{cwd});
    for (argv) |arg| {
        try buf.writer().print("{s} ", .{arg});
    }
    return buf.toOwnedSlice();
}

fn printCmd(ally: Allocator, cwd: ?[]const u8, argv: []const []const u8) void {
    const text = allocPrintCmd(ally, cwd, argv) catch @panic("OOM");
    std.debug.print("{s}\n", .{text});
}

/// This creates the install step and adds it to the dependencies of the
/// top-level install step, using all the default options.
/// See `addInstallArtifact` for a more flexible function.
pub fn installArtifact(self: *Build, artifact: *Step.Compile) void {
    self.getInstallStep().dependOn(&self.addInstallArtifact(artifact, .{}).step);
}

/// This merely creates the step; it does not add it to the dependencies of the
/// top-level install step.
pub fn addInstallArtifact(
    self: *Build,
    artifact: *Step.Compile,
    options: Step.InstallArtifact.Options,
) *Step.InstallArtifact {
    return Step.InstallArtifact.create(self, artifact, options);
}

///`dest_rel_path` is relative to prefix path
pub fn installFile(b: *Build, src_path: []const u8, dest_rel_path: []const u8) void {
    b.getInstallStep().dependOn(&b.addInstallFileWithDir(b.path(src_path), .prefix, dest_rel_path).step);
}

pub fn installDirectory(b: *Build, options: Step.InstallDir.Options) void {
    b.getInstallStep().dependOn(&b.addInstallDirectory(options).step);
}

///`dest_rel_path` is relative to bin path
pub fn installBinFile(b: *Build, src_path: []const u8, dest_rel_path: []const u8) void {
    b.getInstallStep().dependOn(&b.addInstallFileWithDir(b.path(src_path), .bin, dest_rel_path).step);
}

///`dest_rel_path` is relative to lib path
pub fn installLibFile(b: *Build, src_path: []const u8, dest_rel_path: []const u8) void {
    b.getInstallStep().dependOn(&b.addInstallFileWithDir(b.path(src_path), .lib, dest_rel_path).step);
}

pub fn addObjCopy(b: *Build, source: LazyPath, options: Step.ObjCopy.Options) *Step.ObjCopy {
    return Step.ObjCopy.create(b, source, options);
}

/// `dest_rel_path` is relative to install prefix path
pub fn addInstallFile(b: *Build, source: LazyPath, dest_rel_path: []const u8) *Step.InstallFile {
    return b.addInstallFileWithDir(source, .prefix, dest_rel_path);
}

/// `dest_rel_path` is relative to bin path
pub fn addInstallBinFile(b: *Build, source: LazyPath, dest_rel_path: []const u8) *Step.InstallFile {
    return b.addInstallFileWithDir(source, .bin, dest_rel_path);
}

/// `dest_rel_path` is relative to lib path
pub fn addInstallLibFile(b: *Build, source: LazyPath, dest_rel_path: []const u8) *Step.InstallFile {
    return b.addInstallFileWithDir(source, .lib, dest_rel_path);
}

/// `dest_rel_path` is relative to header path
pub fn addInstallHeaderFile(b: *Build, source: LazyPath, dest_rel_path: []const u8) *Step.InstallFile {
    return b.addInstallFileWithDir(source, .header, dest_rel_path);
}

pub fn addInstallFileWithDir(
    self: *Build,
    source: LazyPath,
    install_dir: InstallDir,
    dest_rel_path: []const u8,
) *Step.InstallFile {
    return Step.InstallFile.create(self, source, install_dir, dest_rel_path);
}

pub fn addInstallDirectory(self: *Build, options: Step.InstallDir.Options) *Step.InstallDir {
    return Step.InstallDir.create(self, options);
}

pub fn addCheckFile(
    b: *Build,
    file_source: LazyPath,
    options: Step.CheckFile.Options,
) *Step.CheckFile {
    return Step.CheckFile.create(b, file_source, options);
}

/// deprecated: https://github.com/ziglang/zig/issues/14943
pub fn pushInstalledFile(self: *Build, dir: InstallDir, dest_rel_path: []const u8) void {
    const file = InstalledFile{
        .dir = dir,
        .path = dest_rel_path,
    };
    self.installed_files.append(file.dupe(self)) catch @panic("OOM");
}

pub fn truncateFile(self: *Build, dest_path: []const u8) !void {
    if (self.verbose) {
        log.info("truncate {s}", .{dest_path});
    }
    const cwd = fs.cwd();
    var src_file = cwd.createFile(dest_path, .{}) catch |err| switch (err) {
        error.FileNotFound => blk: {
            if (fs.path.dirname(dest_path)) |dirname| {
                try cwd.makePath(dirname);
            }
            break :blk try cwd.createFile(dest_path, .{});
        },
        else => |e| return e,
    };
    src_file.close();
}

/// References a file or directory relative to the source root.
pub fn path(b: *Build, sub_path: []const u8) LazyPath {
    if (fs.path.isAbsolute(sub_path)) {
        std.debug.panic("sub_path is expected to be relative to the build root, but was this absolute path: '{s}'. It is best avoid absolute paths, but if you must, it is supported by LazyPath.cwd_relative", .{
            sub_path,
        });
    }
    return .{ .src_path = .{
        .owner = b,
        .sub_path = sub_path,
    } };
}

/// This is low-level implementation details of the build system, not meant to
/// be called by users' build scripts. Even in the build system itself it is a
/// code smell to call this function.
pub fn pathFromRoot(b: *Build, p: []const u8) []u8 {
    return fs.path.resolve(b.allocator, &.{ b.build_root.path orelse ".", p }) catch @panic("OOM");
}

fn pathFromCwd(b: *Build, p: []const u8) []u8 {
    const cwd = process.getCwdAlloc(b.allocator) catch @panic("OOM");
    return fs.path.resolve(b.allocator, &.{ cwd, p }) catch @panic("OOM");
}

pub fn pathJoin(self: *Build, paths: []const []const u8) []u8 {
    return fs.path.join(self.allocator, paths) catch @panic("OOM");
}

pub fn fmt(self: *Build, comptime format: []const u8, args: anytype) []u8 {
    return fmt_lib.allocPrint(self.allocator, format, args) catch @panic("OOM");
}

pub fn findProgram(self: *Build, names: []const []const u8, paths: []const []const u8) ![]const u8 {
    // TODO report error for ambiguous situations
    const exe_extension = self.host.result.exeFileExt();
    for (self.search_prefixes.items) |search_prefix| {
        for (names) |name| {
            if (fs.path.isAbsolute(name)) {
                return name;
            }
            const full_path = self.pathJoin(&.{
                search_prefix,
                "bin",
                self.fmt("{s}{s}", .{ name, exe_extension }),
            });
            return fs.realpathAlloc(self.allocator, full_path) catch continue;
        }
    }
    if (self.graph.env_map.get("PATH")) |PATH| {
        for (names) |name| {
            if (fs.path.isAbsolute(name)) {
                return name;
            }
            var it = mem.tokenizeScalar(u8, PATH, fs.path.delimiter);
            while (it.next()) |p| {
                const full_path = self.pathJoin(&.{
                    p, self.fmt("{s}{s}", .{ name, exe_extension }),
                });
                return fs.realpathAlloc(self.allocator, full_path) catch continue;
            }
        }
    }
    for (names) |name| {
        if (fs.path.isAbsolute(name)) {
            return name;
        }
        for (paths) |p| {
            const full_path = self.pathJoin(&.{
                p, self.fmt("{s}{s}", .{ name, exe_extension }),
            });
            return fs.realpathAlloc(self.allocator, full_path) catch continue;
        }
    }
    return error.FileNotFound;
}

pub fn runAllowFail(
    self: *Build,
    argv: []const []const u8,
    out_code: *u8,
    stderr_behavior: std.ChildProcess.StdIo,
) RunError![]u8 {
    assert(argv.len != 0);

    if (!process.can_spawn)
        return error.ExecNotSupported;

    const max_output_size = 400 * 1024;
    var child = std.ChildProcess.init(argv, self.allocator);
    child.stdin_behavior = .Ignore;
    child.stdout_behavior = .Pipe;
    child.stderr_behavior = stderr_behavior;
    child.env_map = &self.graph.env_map;

    try child.spawn();

    const stdout = child.stdout.?.reader().readAllAlloc(self.allocator, max_output_size) catch {
        return error.ReadFailure;
    };
    errdefer self.allocator.free(stdout);

    const term = try child.wait();
    switch (term) {
        .Exited => |code| {
            if (code != 0) {
                out_code.* = @as(u8, @truncate(code));
                return error.ExitCodeFailure;
            }
            return stdout;
        },
        .Signal, .Stopped, .Unknown => |code| {
            out_code.* = @as(u8, @truncate(code));
            return error.ProcessTerminated;
        },
    }
}

/// This is a helper function to be called from build.zig scripts, *not* from
/// inside step make() functions. If any errors occur, it fails the build with
/// a helpful message.
pub fn run(b: *Build, argv: []const []const u8) []u8 {
    if (!process.can_spawn) {
        std.debug.print("unable to spawn the following command: cannot spawn child process\n{s}\n", .{
            try allocPrintCmd(b.allocator, null, argv),
        });
        process.exit(1);
    }

    var code: u8 = undefined;
    return b.runAllowFail(argv, &code, .Inherit) catch |err| {
        const printed_cmd = allocPrintCmd(b.allocator, null, argv) catch @panic("OOM");
        std.debug.print("unable to spawn the following command: {s}\n{s}\n", .{
            @errorName(err), printed_cmd,
        });
        process.exit(1);
    };
}

pub fn addSearchPrefix(b: *Build, search_prefix: []const u8) void {
    b.search_prefixes.append(b.allocator, b.dupePath(search_prefix)) catch @panic("OOM");
}

pub fn getInstallPath(self: *Build, dir: InstallDir, dest_rel_path: []const u8) []const u8 {
    assert(!fs.path.isAbsolute(dest_rel_path)); // Install paths must be relative to the prefix
    const base_dir = switch (dir) {
        .prefix => self.install_path,
        .bin => self.exe_dir,
        .lib => self.lib_dir,
        .header => self.h_dir,
        .custom => |p| self.pathJoin(&.{ self.install_path, p }),
    };
    return fs.path.resolve(
        self.allocator,
        &[_][]const u8{ base_dir, dest_rel_path },
    ) catch @panic("OOM");
}

pub const Dependency = struct {
    builder: *Build,

    pub fn artifact(d: *Dependency, name: []const u8) *Step.Compile {
        var found: ?*Step.Compile = null;
        for (d.builder.install_tls.step.dependencies.items) |dep_step| {
            const inst = dep_step.cast(Step.InstallArtifact) orelse continue;
            if (mem.eql(u8, inst.artifact.name, name)) {
                if (found != null) panic("artifact name '{s}' is ambiguous", .{name});
                found = inst.artifact;
            }
        }
        return found orelse {
            for (d.builder.install_tls.step.dependencies.items) |dep_step| {
                const inst = dep_step.cast(Step.InstallArtifact) orelse continue;
                log.info("available artifact: '{s}'", .{inst.artifact.name});
            }
            panic("unable to find artifact '{s}'", .{name});
        };
    }

    pub fn module(d: *Dependency, name: []const u8) *Module {
        return d.builder.modules.get(name) orelse {
            panic("unable to find module '{s}'", .{name});
        };
    }

    pub fn namedWriteFiles(d: *Dependency, name: []const u8) *Step.WriteFile {
        return d.builder.named_writefiles.get(name) orelse {
            panic("unable to find named writefiles '{s}'", .{name});
        };
    }

    pub fn path(d: *Dependency, sub_path: []const u8) LazyPath {
        return .{
            .dependency = .{
                .dependency = d,
                .sub_path = sub_path,
            },
        };
    }
};

fn findPkgHashOrFatal(b: *Build, name: []const u8) []const u8 {
    for (b.available_deps) |dep| {
        if (mem.eql(u8, dep[0], name)) return dep[1];
    }

    const full_path = b.pathFromRoot("build.zig.zon");
    std.debug.panic("no dependency named '{s}' in '{s}'. All packages used in build.zig must be declared in this file", .{ name, full_path });
}

inline fn findImportPkgHashOrFatal(b: *Build, comptime asking_build_zig: type, comptime dep_name: []const u8) []const u8 {
    const build_runner = @import("root");
    const deps = build_runner.dependencies;

    const b_pkg_hash, const b_pkg_deps = comptime for (@typeInfo(deps.packages).Struct.decls) |decl| {
        const pkg_hash = decl.name;
        const pkg = @field(deps.packages, pkg_hash);
        if (@hasDecl(pkg, "build_zig") and pkg.build_zig == asking_build_zig) break .{ pkg_hash, pkg.deps };
    } else .{ "", deps.root_deps };
    if (!std.mem.eql(u8, b_pkg_hash, b.pkg_hash)) {
        std.debug.panic("'{}' is not the struct that corresponds to '{s}'", .{ asking_build_zig, b.pathFromRoot("build.zig") });
    }
    comptime for (b_pkg_deps) |dep| {
        if (std.mem.eql(u8, dep[0], dep_name)) return dep[1];
    };

    const full_path = b.pathFromRoot("build.zig.zon");
    std.debug.panic("no dependency named '{s}' in '{s}'. All packages used in build.zig must be declared in this file", .{ dep_name, full_path });
}

fn markNeededLazyDep(b: *Build, pkg_hash: []const u8) void {
    b.graph.needed_lazy_dependencies.put(b.graph.arena, pkg_hash, {}) catch @panic("OOM");
}

/// When this function is called, it means that the current build does, in
/// fact, require this dependency. If the dependency is already fetched, it
/// proceeds in the same manner as `dependency`. However if the dependency was
/// not fetched, then when the build script is finished running, the build will
/// not proceed to the make phase. Instead, the parent process will
/// additionally fetch all the lazy dependencies that were actually required by
/// running the build script, rebuild the build script, and then run it again.
/// In other words, if this function returns `null` it means that the only
/// purpose of completing the configure phase is to find out all the other lazy
/// dependencies that are also required.
/// It is allowed to use this function for non-lazy dependencies, in which case
/// it will never return `null`. This allows toggling laziness via
/// build.zig.zon without changing build.zig logic.
pub fn lazyDependency(b: *Build, name: []const u8, args: anytype) ?*Dependency {
    const build_runner = @import("root");
    const deps = build_runner.dependencies;
    const pkg_hash = findPkgHashOrFatal(b, name);

    inline for (@typeInfo(deps.packages).Struct.decls) |decl| {
        if (mem.eql(u8, decl.name, pkg_hash)) {
            const pkg = @field(deps.packages, decl.name);
            const available = !@hasDecl(pkg, "available") or pkg.available;
            if (!available) {
                markNeededLazyDep(b, pkg_hash);
                return null;
            }
            return dependencyInner(b, name, pkg.build_root, if (@hasDecl(pkg, "build_zig")) pkg.build_zig else null, pkg_hash, pkg.deps, args);
        }
    }

    unreachable; // Bad @dependencies source
}

pub fn dependency(b: *Build, name: []const u8, args: anytype) *Dependency {
    const build_runner = @import("root");
    const deps = build_runner.dependencies;
    const pkg_hash = findPkgHashOrFatal(b, name);

    inline for (@typeInfo(deps.packages).Struct.decls) |decl| {
        if (mem.eql(u8, decl.name, pkg_hash)) {
            const pkg = @field(deps.packages, decl.name);
            if (@hasDecl(pkg, "available")) {
                std.debug.panic("dependency '{s}{s}' is marked as lazy in build.zig.zon which means it must use the lazyDependency function instead", .{ b.dep_prefix, name });
            }
            return dependencyInner(b, name, pkg.build_root, if (@hasDecl(pkg, "build_zig")) pkg.build_zig else null, pkg_hash, pkg.deps, args);
        }
    }

    unreachable; // Bad @dependencies source
}

/// In a build.zig file, this function is to `@import` what `lazyDependency` is to `dependency`.
/// If the dependency is lazy and has not yet been fetched, it instructs the parent process to fetch
/// that dependency after the build script has finished running, then returns `null`.
/// If the dependency is lazy but has already been fetched, or if it is eager, it returns
/// the build.zig struct of that dependency, just like a regular `@import`.
pub inline fn lazyImport(
    b: *Build,
    /// The build.zig struct of the package importing the dependency.
    /// When calling this function from the `build` function of a build.zig file's, you normally
    /// pass `@This()`.
    comptime asking_build_zig: type,
    comptime dep_name: []const u8,
) ?type {
    const build_runner = @import("root");
    const deps = build_runner.dependencies;
    const pkg_hash = findImportPkgHashOrFatal(b, asking_build_zig, dep_name);

    inline for (@typeInfo(deps.packages).Struct.decls) |decl| {
        if (comptime mem.eql(u8, decl.name, pkg_hash)) {
            const pkg = @field(deps.packages, decl.name);
            const available = !@hasDecl(pkg, "available") or pkg.available;
            if (!available) {
                markNeededLazyDep(b, pkg_hash);
                return null;
            }
            return if (@hasDecl(pkg, "build_zig"))
                pkg.build_zig
            else
                @compileError("dependency '" ++ dep_name ++ "' does not have a build.zig");
        }
    }

    comptime unreachable; // Bad @dependencies source
}

pub fn dependencyFromBuildZig(
    b: *Build,
    /// The build.zig struct of the dependency, normally obtained by `@import` of the dependency.
    /// If called from the build.zig file itself, use `@This` to obtain a reference to the struct.
    comptime build_zig: type,
    args: anytype,
) *Dependency {
    const build_runner = @import("root");
    const deps = build_runner.dependencies;

    find_dep: {
        const pkg, const pkg_hash = inline for (@typeInfo(deps.packages).Struct.decls) |decl| {
            const pkg_hash = decl.name;
            const pkg = @field(deps.packages, pkg_hash);
            if (@hasDecl(pkg, "build_zig") and pkg.build_zig == build_zig) break .{ pkg, pkg_hash };
        } else break :find_dep;
        const dep_name = for (b.available_deps) |dep| {
            if (mem.eql(u8, dep[1], pkg_hash)) break dep[1];
        } else break :find_dep;
        return dependencyInner(b, dep_name, pkg.build_root, pkg.build_zig, pkg_hash, pkg.deps, args);
    }

    const full_path = b.pathFromRoot("build.zig.zon");
    debug.panic("'{}' is not a build.zig struct of a dependecy in '{s}'", .{ build_zig, full_path });
}

fn userValuesAreSame(lhs: UserValue, rhs: UserValue) bool {
    switch (lhs) {
        .flag => {},
        .scalar => |lhs_scalar| {
            const rhs_scalar = switch (rhs) {
                .scalar => |scalar| scalar,
                else => return false,
            };

            if (!std.mem.eql(u8, lhs_scalar, rhs_scalar))
                return false;
        },
        .list => |lhs_list| {
            const rhs_list = switch (rhs) {
                .list => |list| list,
                else => return false,
            };

            if (lhs_list.items.len != rhs_list.items.len)
                return false;

            for (lhs_list.items, rhs_list.items) |lhs_list_entry, rhs_list_entry| {
                if (!std.mem.eql(u8, lhs_list_entry, rhs_list_entry))
                    return false;
            }
        },
        .map => |lhs_map| {
            const rhs_map = switch (rhs) {
                .map => |map| map,
                else => return false,
            };

            if (lhs_map.count() != rhs_map.count())
                return false;

            var lhs_it = lhs_map.iterator();
            while (lhs_it.next()) |lhs_entry| {
                const rhs_value = rhs_map.get(lhs_entry.key_ptr.*) orelse return false;
                if (!userValuesAreSame(lhs_entry.value_ptr.*.*, rhs_value.*))
                    return false;
            }
        },
    }

    return true;
}

fn dependencyInner(
    b: *Build,
    name: []const u8,
    build_root_string: []const u8,
    comptime build_zig: ?type,
    pkg_hash: []const u8,
    pkg_deps: AvailableDeps,
    args: anytype,
) *Dependency {
    const user_input_options = userInputOptionsFromArgs(b.allocator, args);
    if (b.initialized_deps.get(.{
        .build_root_string = build_root_string,
        .user_input_options = user_input_options,
    })) |dep|
        return dep;

    const build_root: std.Build.Cache.Directory = .{
        .path = build_root_string,
        .handle = fs.cwd().openDir(build_root_string, .{}) catch |err| {
            std.debug.print("unable to open '{s}': {s}\n", .{
                build_root_string, @errorName(err),
            });
            process.exit(1);
        },
    };

    const sub_builder = b.createChild(name, build_root, pkg_hash, pkg_deps, user_input_options) catch @panic("unhandled error");
    if (build_zig) |bz| {
        sub_builder.runBuild(bz) catch @panic("unhandled error");

        if (sub_builder.validateUserInputDidItFail()) {
            std.debug.dumpCurrentStackTrace(@returnAddress());
        }
    }

    const dep = b.allocator.create(Dependency) catch @panic("OOM");
    dep.* = .{ .builder = sub_builder };

    b.initialized_deps.put(.{
        .build_root_string = build_root_string,
        .user_input_options = user_input_options,
    }, dep) catch @panic("OOM");
    return dep;
}

pub fn runBuild(b: *Build, build_zig: anytype) anyerror!void {
    switch (@typeInfo(@typeInfo(@TypeOf(build_zig.build)).Fn.return_type.?)) {
        .Void => build_zig.build(b),
        .ErrorUnion => try build_zig.build(b),
        else => @compileError("expected return type of build to be 'void' or '!void'"),
    }
}

/// A file that is generated by a build step.
/// This struct is an interface that is meant to be used with `@fieldParentPtr` to implement the actual path logic.
pub const GeneratedFile = struct {
    /// The step that generates the file
    step: *Step,

    /// The path to the generated file. Must be either absolute or relative to the build root.
    /// This value must be set in the `fn make()` of the `step` and must not be `null` afterwards.
    path: ?[]const u8 = null,

    pub fn getPath(self: GeneratedFile) []const u8 {
        return self.path orelse std.debug.panic(
            "getPath() was called on a GeneratedFile that wasn't built yet. Is there a missing Step dependency on step '{s}'?",
            .{self.step.name},
        );
    }
};

// dirnameAllowEmpty is a variant of fs.path.dirname
// that allows "" to refer to the root for relative paths.
//
// For context, dirname("foo") and dirname("") are both null.
// However, for relative paths, we want dirname("foo") to be ""
// so that we can join it with another path (e.g. build root, cache root, etc.)
//
// dirname("") should still be null, because we can't go up any further.
fn dirnameAllowEmpty(full_path: []const u8) ?[]const u8 {
    return fs.path.dirname(full_path) orelse {
        if (fs.path.isAbsolute(full_path) or full_path.len == 0) return null;

        return "";
    };
}

test dirnameAllowEmpty {
    try std.testing.expectEqualStrings(
        "foo",
        dirnameAllowEmpty("foo" ++ fs.path.sep_str ++ "bar") orelse @panic("unexpected null"),
    );

    try std.testing.expectEqualStrings(
        "",
        dirnameAllowEmpty("foo") orelse @panic("unexpected null"),
    );

    try std.testing.expect(dirnameAllowEmpty("") == null);
}

/// A reference to an existing or future path.
pub const LazyPath = union(enum) {
    /// Deprecated; use the `path` function instead.
    path: []const u8,

    /// A source file path relative to build root.
    src_path: struct {
        owner: *std.Build,
        sub_path: []const u8,
    },

    /// A file that is generated by an interface. Those files usually are
    /// not available until built by a build step.
    generated: *const GeneratedFile,

    /// One of the parent directories of a file generated by an interface.
    /// The path is not available until built by a build step.
    generated_dirname: struct {
        generated: *const GeneratedFile,

        /// The number of parent directories to go up.
        /// 0 means the directory of the generated file,
        /// 1 means the parent of that directory, and so on.
        up: usize,
    },

    /// An absolute path or a path relative to the current working directory of
    /// the build runner process.
    /// This is uncommon but used for system environment paths such as `--zig-lib-dir` which
    /// ignore the file system path of build.zig and instead are relative to the directory from
    /// which `zig build` was invoked.
    /// Use of this tag indicates a dependency on the host system.
    cwd_relative: []const u8,

    dependency: struct {
        dependency: *Dependency,
        sub_path: []const u8,
    },

    /// Deprecated. Call `path` instead.
    pub fn relative(p: []const u8) LazyPath {
        std.log.warn("deprecated. call std.Build.path instead", .{});
        return .{ .path = p };
    }

    /// Returns a lazy path referring to the directory containing this path.
    ///
    /// The dirname is not allowed to escape the logical root for underlying path.
    /// For example, if the path is relative to the build root,
    /// the dirname is not allowed to traverse outside of the build root.
    /// Similarly, if the path is a generated file inside zig-cache,
    /// the dirname is not allowed to traverse outside of zig-cache.
    pub fn dirname(self: LazyPath) LazyPath {
        return switch (self) {
            .generated => |gen| .{ .generated_dirname = .{ .generated = gen, .up = 0 } },
            .generated_dirname => |gen| .{ .generated_dirname = .{ .generated = gen.generated, .up = gen.up + 1 } },
            .src_path => |sp| .{ .src_path = .{
                .owner = sp.owner,
                .sub_path = dirnameAllowEmpty(sp.sub_path) orelse {
                    dumpBadDirnameHelp(null, null, "dirname() attempted to traverse outside the build root\n", .{}) catch {};
                    @panic("misconfigured build script");
                },
            } },
            .path => |p| .{
                .path = dirnameAllowEmpty(p) orelse {
                    dumpBadDirnameHelp(null, null, "dirname() attempted to traverse outside the build root\n", .{}) catch {};
                    @panic("misconfigured build script");
                },
            },
            .cwd_relative => |p| .{
                .cwd_relative = dirnameAllowEmpty(p) orelse {
                    // If we get null, it means one of two things:
                    // - p was absolute, and is now root
                    // - p was relative, and is now ""
                    // In either case, the build script tried to go too far
                    // and we should panic.
                    if (fs.path.isAbsolute(p)) {
                        dumpBadDirnameHelp(null, null,
                            \\dirname() attempted to traverse outside the root.
                            \\No more directories left to go up.
                            \\
                        , .{}) catch {};
                        @panic("misconfigured build script");
                    } else {
                        dumpBadDirnameHelp(null, null,
                            \\dirname() attempted to traverse outside the current working directory.
                            \\
                        , .{}) catch {};
                        @panic("misconfigured build script");
                    }
                },
            },
            .dependency => |dep| .{ .dependency = .{
                .dependency = dep.dependency,
                .sub_path = dirnameAllowEmpty(dep.sub_path) orelse {
                    dumpBadDirnameHelp(null, null,
                        \\dirname() attempted to traverse outside the dependency root.
                        \\
                    , .{}) catch {};
                    @panic("misconfigured build script");
                },
            } },
        };
    }

    /// Returns a string that can be shown to represent the file source.
    /// Either returns the path or `"generated"`.
    pub fn getDisplayName(self: LazyPath) []const u8 {
        return switch (self) {
            .src_path => |sp| sp.sub_path,
            .path, .cwd_relative => |p| p,
            .generated => "generated",
            .generated_dirname => "generated",
            .dependency => "dependency",
        };
    }

    /// Adds dependencies this file source implies to the given step.
    pub fn addStepDependencies(self: LazyPath, other_step: *Step) void {
        switch (self) {
            .src_path, .path, .cwd_relative, .dependency => {},
            .generated => |gen| other_step.dependOn(gen.step),
            .generated_dirname => |gen| other_step.dependOn(gen.generated.step),
        }
    }

    /// Returns an absolute path.
    /// Intended to be used during the make phase only.
    pub fn getPath(self: LazyPath, src_builder: *Build) []const u8 {
        return getPath2(self, src_builder, null);
    }

    /// Returns an absolute path.
    /// Intended to be used during the make phase only.
    ///
    /// `asking_step` is only used for debugging purposes; it's the step being
    /// run that is asking for the path.
    pub fn getPath2(self: LazyPath, src_builder: *Build, asking_step: ?*Step) []const u8 {
        switch (self) {
            .path => |p| return src_builder.pathFromRoot(p),
            .src_path => |sp| return sp.owner.pathFromRoot(sp.sub_path),
            .cwd_relative => |p| return src_builder.pathFromCwd(p),
            .generated => |gen| return gen.path orelse {
                std.debug.getStderrMutex().lock();
                const stderr = std.io.getStdErr();
                dumpBadGetPathHelp(gen.step, stderr, src_builder, asking_step) catch {};
                @panic("misconfigured build script");
            },
            .generated_dirname => |gen| {
                const cache_root_path = src_builder.cache_root.path orelse
                    (src_builder.cache_root.join(src_builder.allocator, &.{"."}) catch @panic("OOM"));

                const gen_step = gen.generated.step;
                var p = getPath2(LazyPath{ .generated = gen.generated }, src_builder, asking_step);
                var i: usize = 0;
                while (i <= gen.up) : (i += 1) {
                    // path is absolute.
                    // dirname will return null only if we're at root.
                    // Typically, we'll stop well before that at the cache root.
                    p = fs.path.dirname(p) orelse {
                        dumpBadDirnameHelp(gen_step, asking_step,
                            \\dirname() reached root.
                            \\No more directories left to go up.
                            \\
                        , .{}) catch {};
                        @panic("misconfigured build script");
                    };

                    if (mem.eql(u8, p, cache_root_path) and i < gen.up) {
                        // If we hit the cache root and there's still more to go,
                        // the script attempted to go too far.
                        dumpBadDirnameHelp(gen_step, asking_step,
                            \\dirname() attempted to traverse outside the cache root.
                            \\This is not allowed.
                            \\
                        , .{}) catch {};
                        @panic("misconfigured build script");
                    }
                }
                return p;
            },
            .dependency => |dep| {
                return dep.dependency.builder.pathJoin(&[_][]const u8{
                    dep.dependency.builder.build_root.path.?,
                    dep.sub_path,
                });
            },
        }
    }

    /// Copies the internal strings.
    ///
    /// The `b` parameter is only used for its allocator. All *Build instances
    /// share the same allocator.
    pub fn dupe(self: LazyPath, b: *Build) LazyPath {
        return switch (self) {
            .src_path => |sp| .{ .src_path = .{
                .owner = sp.owner,
                .sub_path = sp.owner.dupePath(sp.sub_path),
            } },
            .path => |p| .{ .path = b.dupePath(p) },
            .cwd_relative => |p| .{ .cwd_relative = b.dupePath(p) },
            .generated => |gen| .{ .generated = gen },
            .generated_dirname => |gen| .{
                .generated_dirname = .{
                    .generated = gen.generated,
                    .up = gen.up,
                },
            },
            .dependency => |dep| .{ .dependency = dep },
        };
    }
};

fn dumpBadDirnameHelp(
    fail_step: ?*Step,
    asking_step: ?*Step,
    comptime msg: []const u8,
    args: anytype,
) anyerror!void {
    debug.getStderrMutex().lock();
    defer debug.getStderrMutex().unlock();

    const stderr = io.getStdErr();
    const w = stderr.writer();
    try w.print(msg, args);

    const tty_config = std.io.tty.detectConfig(stderr);

    if (fail_step) |s| {
        tty_config.setColor(w, .red) catch {};
        try stderr.writeAll("    The step was created by this stack trace:\n");
        tty_config.setColor(w, .reset) catch {};

        s.dump(stderr);
    }

    if (asking_step) |as| {
        tty_config.setColor(w, .red) catch {};
        try stderr.writer().print("    The step '{s}' that is missing a dependency on the above step was created by this stack trace:\n", .{as.name});
        tty_config.setColor(w, .reset) catch {};

        as.dump(stderr);
    }

    tty_config.setColor(w, .red) catch {};
    try stderr.writeAll("    Hope that helps. Proceeding to panic.\n");
    tty_config.setColor(w, .reset) catch {};
}

/// In this function the stderr mutex has already been locked.
pub fn dumpBadGetPathHelp(
    s: *Step,
    stderr: fs.File,
    src_builder: *Build,
    asking_step: ?*Step,
) anyerror!void {
    const w = stderr.writer();
    try w.print(
        \\getPath() was called on a GeneratedFile that wasn't built yet.
        \\  source package path: {s}
        \\  Is there a missing Step dependency on step '{s}'?
        \\
    , .{
        src_builder.build_root.path orelse ".",
        s.name,
    });

    const tty_config = std.io.tty.detectConfig(stderr);
    tty_config.setColor(w, .red) catch {};
    try stderr.writeAll("    The step was created by this stack trace:\n");
    tty_config.setColor(w, .reset) catch {};

    s.dump(stderr);
    if (asking_step) |as| {
        tty_config.setColor(w, .red) catch {};
        try stderr.writer().print("    The step '{s}' that is missing a dependency on the above step was created by this stack trace:\n", .{as.name});
        tty_config.setColor(w, .reset) catch {};

        as.dump(stderr);
    }
    tty_config.setColor(w, .red) catch {};
    try stderr.writeAll("    Hope that helps. Proceeding to panic.\n");
    tty_config.setColor(w, .reset) catch {};
}

pub const InstallDir = union(enum) {
    prefix: void,
    lib: void,
    bin: void,
    header: void,
    /// A path relative to the prefix
    custom: []const u8,

    /// Duplicates the install directory including the path if set to custom.
    pub fn dupe(self: InstallDir, builder: *Build) InstallDir {
        if (self == .custom) {
            return .{ .custom = builder.dupe(self.custom) };
        } else {
            return self;
        }
    }
};

pub const InstalledFile = struct {
    dir: InstallDir,
    path: []const u8,

    /// Duplicates the installed file path and directory.
    pub fn dupe(self: InstalledFile, builder: *Build) InstalledFile {
        return .{
            .dir = self.dir.dupe(builder),
            .path = builder.dupe(self.path),
        };
    }
};

/// This function is intended to be called in the `configure` phase only.
/// It returns an absolute directory path, which is potentially going to be a
/// source of API breakage in the future, so keep that in mind when using this
/// function.
pub fn makeTempPath(b: *Build) []const u8 {
    const rand_int = std.crypto.random.int(u64);
    const tmp_dir_sub_path = "tmp" ++ fs.path.sep_str ++ hex64(rand_int);
    const result_path = b.cache_root.join(b.allocator, &.{tmp_dir_sub_path}) catch @panic("OOM");
    b.cache_root.handle.makePath(tmp_dir_sub_path) catch |err| {
        std.debug.print("unable to make tmp path '{s}': {s}\n", .{
            result_path, @errorName(err),
        });
    };
    return result_path;
}

/// There are a few copies of this function in miscellaneous places. Would be nice to find
/// a home for them.
pub fn hex64(x: u64) [16]u8 {
    const hex_charset = "0123456789abcdef";
    var result: [16]u8 = undefined;
    var i: usize = 0;
    while (i < 8) : (i += 1) {
        const byte: u8 = @truncate(x >> @as(u6, @intCast(8 * i)));
        result[i * 2 + 0] = hex_charset[byte >> 4];
        result[i * 2 + 1] = hex_charset[byte & 15];
    }
    return result;
}

/// A pair of target query and fully resolved target.
/// This type is generally required by build system API that need to be given a
/// target. The query is kept because the Zig toolchain needs to know which parts
/// of the target are "native". This can apply to the CPU, the OS, or even the ABI.
pub const ResolvedTarget = struct {
    query: Target.Query,
    result: Target,
};

/// Converts a target query into a fully resolved target that can be passed to
/// various parts of the API.
pub fn resolveTargetQuery(b: *Build, query: Target.Query) ResolvedTarget {
    if (query.isNative()) {
        // Hot path. This is faster than querying the native CPU and OS again.
        return b.graph.host;
    }
    return .{
        .query = query,
        .result = std.zig.system.resolveTargetQuery(query) catch
            @panic("unable to resolve target query"),
    };
}

pub fn wantSharedLibSymLinks(target: Target) bool {
    return target.os.tag != .windows;
}

pub const SystemIntegrationOptionConfig = struct {
    /// If left as null, then the default will depend on system_package_mode.
    default: ?bool = null,
};

pub fn systemIntegrationOption(
    b: *Build,
    name: []const u8,
    config: SystemIntegrationOptionConfig,
) bool {
    const gop = b.graph.system_library_options.getOrPut(b.allocator, name) catch @panic("OOM");
    if (gop.found_existing) switch (gop.value_ptr.*) {
        .user_disabled => {
            gop.value_ptr.* = .declared_disabled;
            return false;
        },
        .user_enabled => {
            gop.value_ptr.* = .declared_enabled;
            return true;
        },
        .declared_disabled => return false,
        .declared_enabled => return true,
    } else {
        gop.key_ptr.* = b.dupe(name);
        if (config.default orelse b.graph.system_package_mode) {
            gop.value_ptr.* = .declared_enabled;
            return true;
        } else {
            gop.value_ptr.* = .declared_disabled;
            return false;
        }
    }
}

test {
    _ = Cache;
    _ = Step;
}<|MERGE_RESOLUTION|>--- conflicted
+++ resolved
@@ -100,11 +100,10 @@
 /// A mapping from dependency names to package hashes.
 available_deps: AvailableDeps,
 
-<<<<<<< HEAD
 compdb_entries_dir: ?[]const u8 = null,
 
 compdb_entry_paths_set: ?*StringHashMap(void) = null,
-=======
+
 release_mode: ReleaseMode,
 
 pub const ReleaseMode = enum {
@@ -129,7 +128,6 @@
     /// Information about the native target. Computed before build() is invoked.
     host: ResolvedTarget,
 };
->>>>>>> c03cd91f
 
 const AvailableDeps = []const struct { []const u8, []const u8 };
 
@@ -408,12 +406,9 @@
         .initialized_deps = parent.initialized_deps,
         .pkg_hash = pkg_hash,
         .available_deps = pkg_deps,
-<<<<<<< HEAD
         .compdb_entries_dir = parent.compdb_entries_dir,
         .compdb_entry_paths_set = parent.compdb_entry_paths_set,
-=======
         .release_mode = parent.release_mode,
->>>>>>> c03cd91f
     };
     try child.top_level_steps.put(allocator, child.install_tls.step.name, &child.install_tls);
     try child.top_level_steps.put(allocator, child.uninstall_tls.step.name, &child.uninstall_tls);
@@ -606,7 +601,6 @@
     b.resolveInstallPrefix(install_prefix, .{});
 }
 
-<<<<<<< HEAD
 pub fn initCompdb(self: *Build) !void {
     if (!self.enable_compdb) return;
 
@@ -657,8 +651,6 @@
     b.allocator.destroy(b);
 }
 
-=======
->>>>>>> c03cd91f
 /// This function is intended to be called by lib/build_runner.zig, not a build.zig file.
 pub fn resolveInstallPrefix(self: *Build, install_prefix: ?[]const u8, dir_list: DirList) void {
     if (self.dest_dir) |dest_dir| {
